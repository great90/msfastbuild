﻿// msfastbuild.cs - Generates and executes a bff file for fastbuild from a .sln or .vcxproj.
// Copyright 2016 Liam Flookes and Yassine Riahi
// Available under an MIT license. See license file on github for details.
using System;
using System.Collections.Generic;
using System.Linq;
using CommandLine;
using CommandLine.Text;
using System.IO;
using System.Reflection;
using System.Text;

using Microsoft.Build.Evaluation;
using Microsoft.Build.Construction;
using Microsoft.Build.Utilities;

namespace msfastbuild
{
	public class Options
	{
		[Option('p', "vcproject", DefaultValue = "",
		HelpText = "Path of .vcxproj file to build, or project name if a solution is provided.")]
		public string Project { get; set; }

		[Option('s', "sln", DefaultValue = "",
		HelpText = "Path of .sln file which contains the projects.")]
		public string Solution { get; set; }

		[Option('c', "config", DefaultValue = "Debug",
		HelpText = "Configuration to build.")]
		public string Config { get; set; }

		[Option('f', "platform", DefaultValue = "Win32",
		HelpText = "Platform to build.")]
		public string Platform { get; set; }

		[Option('a', "fbargs", DefaultValue = "-dist",
		HelpText = "Arguments that pass through to FASTBuild.")]
		public string FBArgs { get; set; }

		[Option('b', "brokerage", DefaultValue = "",
		HelpText = "FASTBUILD_BROKERAGE_PATH for distributed compilation")]
		public string Brokerage { get; set; }

		[Option('g', "generateonly", DefaultValue = false,
		HelpText = "Generate bff file only, without calling FASTBuild.")]
		public bool GenerateOnly { get; set; }

		[Option('r', "regen", DefaultValue = false,
		HelpText = "Regenerate bff file even when the project hasn't changed.")]
		public bool AlwaysRegenerate { get; set; }

		[Option('e', "fbexepath", DefaultValue = @"FBuild.exe",
		HelpText = "Path to FASTBuild executable.")]
		public string FBExePath { get; set; }

		[Option('u', "unity", DefaultValue = false,
		HelpText = "Whether to combine files into a unity step. May substantially improve compilation time, but not all projects are suitable.")]
		public bool UseUnity { get; set; }

		[Option('q', "quiet", DefaultValue = false,
		HelpText = "Force disabling output of FASTBuild.")]
		public bool QuietMode { get; set; }

		[HelpOption]
		public string GetUsage()
		{
			return HelpText.AutoBuild(this,(HelpText current) => HelpText.DefaultParsingErrorsHandler(this, current));
		}
	}

	public class msfastbuild
	{
		static public string PlatformToolsetVersion = "140";
		static public string VCBasePath = "";
		static public string VCExePath = "";
		static public string BFFOutputFilePath = "fbuild.bff";
		static public Options CommandLineOptions = new Options();
		static public string WindowsSDKTarget = "10.0.10240.0";
		static public MSFBProject CurrentProject;
		static public Assembly CPPTasksAssembly;
		static public string PreBuildBatchFile = "";
		static public string PostBuildBatchFile = "";
		static public string SolutionDir = "";
		static public bool HasCompileActions = true;

		public enum BuildType
		{
		    Application,
		    StaticLib,
		    DynamicLib
		}

		static public BuildType BuildOutput = BuildType.Application;

		public class MSFBProject
		{
			public Project Proj;
			public List<MSFBProject> Dependents = new List<MSFBProject>();
			public string AdditionalLinkInputs = "";
		}

		static void Main(string[] args)
		{
			Parser parser = new Parser();
			if (!parser.ParseArguments(args, CommandLineOptions))
			{
				Console.WriteLine(CommandLineOptions.GetUsage());
				return;
			}

			if (string.IsNullOrEmpty(CommandLineOptions.Solution) && string.IsNullOrEmpty(CommandLineOptions.Project))
			{
				Console.WriteLine("No solution or project provided!");
				Console.WriteLine(CommandLineOptions.GetUsage());
				return;
			}

			List <string> ProjectsToBuild = new List<string>();
			if (!string.IsNullOrEmpty(CommandLineOptions.Solution) && File.Exists(CommandLineOptions.Solution))
			{
				try
				{
					List<ProjectInSolution> solutionProjects = SolutionFile.Parse(Path.GetFullPath(CommandLineOptions.Solution)).ProjectsInOrder.Where(el => el.ProjectType == SolutionProjectType.KnownToBeMSBuildFormat).ToList();
					List<ProjectInSolution> relatedProjects = new List<ProjectInSolution>();
					if (string.IsNullOrEmpty(CommandLineOptions.Project))
					{
						relatedProjects = solutionProjects;
					}
					else
					{
						ProjectInSolution project = solutionProjects.First(proj => Path.GetFileName(proj.AbsolutePath) == CommandLineOptions.Project);
						if (project != null)
							relatedProjects.Add(project);
						for (int i = 0; i < relatedProjects.Count; ++i)
						{
							foreach (var guid in relatedProjects[i].Dependencies)
							{
								project = solutionProjects.First(proj => proj.ProjectGuid == guid);
								if (project != null && !relatedProjects.Contains(project))
									relatedProjects.Add(project);
							}
						}
					}

					List<ProjectInSolution> sortedProjects = new List<ProjectInSolution>();
					Dictionary<string, List<string>> dependedProjects = new Dictionary<string, List<string>>();
					foreach (var project in relatedProjects)
						dependedProjects[project.ProjectGuid] = new List<string>(project.Dependencies);
					while (dependedProjects.Count > 0)
					{
						var item = dependedProjects.First(pair => pair.Value.Count == 0);
						ProjectInSolution project = solutionProjects.First(proj => proj.ProjectGuid == item.Key);
						dependedProjects.Remove(item.Key);
						sortedProjects.Add(project);
						foreach (var depends in dependedProjects.Values)
							depends.Remove(project.ProjectGuid);
					}
					ProjectsToBuild = sortedProjects.ConvertAll(el => el.AbsolutePath);

					SolutionDir = Path.GetDirectoryName(Path.GetFullPath(CommandLineOptions.Solution));
					SolutionDir = SolutionDir.Replace(Path.DirectorySeparatorChar, Path.AltDirectorySeparatorChar);
					if(SolutionDir.Last() != Path.AltDirectorySeparatorChar)
						SolutionDir += Path.AltDirectorySeparatorChar;
				}
				catch (Exception e)
				{
					Console.WriteLine("Failed to parse solution file " + CommandLineOptions.Solution + "!");
					Console.WriteLine("Exception: " + e.Message);
					return;
				}
			}
			else if (!string.IsNullOrEmpty(CommandLineOptions.Project))
			{
				ProjectsToBuild.Add(Path.GetFullPath(CommandLineOptions.Project));
			}

			List<MSFBProject> EvaluatedProjects = new List<MSFBProject>();

			for (int i=0; i < ProjectsToBuild.Count; ++i)
			{
				EvaluateProjectReferences(ProjectsToBuild[i], EvaluatedProjects, null);
			}

			int ProjectsBuilt = 0;
			foreach(MSFBProject project in EvaluatedProjects)
			{
				CurrentProject = project;

				string VCTargetsPath = CurrentProject.Proj.GetPropertyValue("VCTargetsPathEffective");
				if (string.IsNullOrEmpty(VCTargetsPath))
				{
					VCTargetsPath = CurrentProject.Proj.GetPropertyValue("VCTargetsPath");
				}
				if (string.IsNullOrEmpty(VCTargetsPath))
				{
					Console.WriteLine("Failed to evaluate VCTargetsPath variable on " + Path.GetFileName(CurrentProject.Proj.FullPath) + "!");
					continue;
				}

				bool useBuiltinDll = true;
				string BuildDllName = "Microsoft.Build.CPPTasks.Common.dll";
				string BuildDllPath = VCTargetsPath + BuildDllName;
				if (File.Exists(BuildDllPath))
				{
					CPPTasksAssembly = Assembly.LoadFrom(BuildDllPath);
					if (CPPTasksAssembly.GetType("Microsoft.Build.CPPTasks.CL") != null &&
						CPPTasksAssembly.GetType("Microsoft.Build.CPPTasks.RC") != null &&
						CPPTasksAssembly.GetType("Microsoft.Build.CPPTasks.Link") != null &&
						CPPTasksAssembly.GetType("Microsoft.Build.CPPTasks.LIB") != null)
					{
						useBuiltinDll = false;
					}
				}
				if (useBuiltinDll)
				{
					CPPTasksAssembly = Assembly.LoadFrom(AppDomain.CurrentDomain.BaseDirectory + BuildDllName);
				}

				BFFOutputFilePath = Path.GetDirectoryName(CurrentProject.Proj.FullPath) + "\\" + Path.GetFileName(CurrentProject.Proj.FullPath) + "_" + CommandLineOptions.Config.Replace(" ", "") + "_" + CommandLineOptions.Platform.Replace(" ", "") + ".bff";
				GenerateBffFromVcxproj(CommandLineOptions.Config, CommandLineOptions.Platform);

				if (!CommandLineOptions.GenerateOnly)
				{
					if (HasCompileActions && !ExecuteBffFile(CurrentProject.Proj.FullPath, CommandLineOptions.Platform))
						break;
					else
						ProjectsBuilt++;
				}
			}

			Console.WriteLine(ProjectsBuilt + "/" + EvaluatedProjects.Count + " built.");
		}

		static public void EvaluateProjectReferences(string ProjectPath, List<MSFBProject> evaluatedProjects, MSFBProject dependent)
		{
			if (!string.IsNullOrEmpty(ProjectPath) && File.Exists(ProjectPath))
			{
				try
				{
					MSFBProject newProj = evaluatedProjects.Find(elem => elem.Proj.FullPath == Path.GetFullPath(ProjectPath));
					if (newProj != null)
					{
						//Console.WriteLine("Found exisiting project " + Path.GetFileNameWithoutExtension(ProjectPath));
						if (dependent != null)
							newProj.Dependents.Add(dependent);
					}
					else
					{
						ProjectCollection projColl = new ProjectCollection();
						if (!string.IsNullOrEmpty(SolutionDir))
							projColl.SetGlobalProperty("SolutionDir", SolutionDir);
						newProj = new MSFBProject();
						Project proj = projColl.LoadProject(ProjectPath);

						if (proj != null)
						{
							proj.SetGlobalProperty("Configuration", CommandLineOptions.Config);
							proj.SetGlobalProperty("Platform", CommandLineOptions.Platform);
							if (!string.IsNullOrEmpty(SolutionDir))
								proj.SetGlobalProperty("SolutionDir", SolutionDir);
							proj.ReevaluateIfNecessary();

							newProj.Proj = proj;
							if (dependent != null)
							{
								newProj.Dependents.Add(dependent);
							}
							var ProjectReferences = proj.Items.Where(elem => elem.ItemType == "ProjectReference");
							foreach (var ProjRef in ProjectReferences)
							{
								if (ProjRef.GetMetadataValue("ReferenceOutputAssembly") == "true" || ProjRef.GetMetadataValue("LinkLibraryDependencies") == "true")
								{
									//Console.WriteLine(string.Format("{0} referenced by {1}.", Path.GetFileNameWithoutExtension(ProjRef.EvaluatedInclude), Path.GetFileNameWithoutExtension(proj.FullPath)));
									EvaluateProjectReferences(Path.GetDirectoryName(proj.FullPath) + Path.DirectorySeparatorChar + ProjRef.EvaluatedInclude, evaluatedProjects, newProj);
								}
							}
							//Console.WriteLine("Adding " + Path.GetFileNameWithoutExtension(proj.FullPath));
							evaluatedProjects.Add(newProj);
						}
					}
				}
				catch (Exception e)
				{
					Console.WriteLine("Failed to parse project file " + ProjectPath + "!");
					Console.WriteLine("Exception: " + e.Message);
					return;
				}
			}
		}

		static public bool HasFileChanged(string InputFile, string Platform, string Config, out string MD5hash)
		{
			using (var md5 = System.Security.Cryptography.MD5.Create())
			{
				using (var stream = File.OpenRead(InputFile))
				{
				    MD5hash = ";" + InputFile + "_" + Platform + "_" + Config + "_" + BitConverter.ToString(md5.ComputeHash(stream)).Replace("-", "").ToLower();
				}
			}
			
			if (!File.Exists(BFFOutputFilePath))
				return true;
			
			string FirstLine = File.ReadAllLines(BFFOutputFilePath).First(); //bit wasteful to read the whole file...
			if (FirstLine == MD5hash) 
				return false;
			else
				return true;
		}

		static public bool ExecuteBffFile(string ProjectPath, string Platform)
		{
			string projectDir = Path.GetDirectoryName(ProjectPath) + "\\";

			string BatchFileText = "@echo off\n"
				+ (CommandLineOptions.Brokerage.Length > 0 ? "set FASTBUILD_BROKERAGE_PATH=" + CommandLineOptions.Brokerage + "\n" : "")
				+ "%comspec% /c \"\"" + VCBasePath + "Auxiliary\\Build\\vcvarsall.bat\" "
				+ (Platform == "Win32" ? "x86" : "x64") + " " + WindowsSDKTarget
				+ " && \"" + CommandLineOptions.FBExePath  +"\" %*\"";

<<<<<<< HEAD
			if (CommandLineOptions.QuietMode)
			{
				BatchFileText += " > nul";
			}
=======
			var Proj = CurrentProject.Proj;
			List<string> properties = new List<string>(){ "TargetFrameworkVersion", "PlatformToolSet", "EnableManagedIncrementalBuild", "VCToolArchitecture", "WindowsTargetPlatformVersion" };
			string line = "#";
			foreach (var name in properties)
				line += name + "=" + Proj.GetProperty(name).EvaluatedValue + ":";
			if (line.EndsWith(":"))
				line = line.Substring(0, line.Length - 1);
			string projectName = Proj.GetProperty("ProjectName").EvaluatedValue;
			string tlogPath = Proj.GetProperty("IntDir").EvaluatedValue + projectName + ".tlog";
			BatchFileText += string.Format("\n\n@if not exist {0} mkdir {0}\n@echo {1}>{2}\n@echo on>>{2}\n@echo {3}^|{4}^|{5}^|>>{2}",
				tlogPath, line, Path.Combine(tlogPath, projectName + ".lastbuildstate"),
				CommandLineOptions.Config, CommandLineOptions.Platform, Path.GetDirectoryName(CommandLineOptions.Solution) + "\\");

		#if NULL_FASTBUILD_OUTPUT
			BatchFileText += " > nul";
		#endif
>>>>>>> 0a33fcf9

			File.WriteAllText(projectDir + "fb.bat", BatchFileText);

			Console.WriteLine("Building " + Path.GetFileNameWithoutExtension(ProjectPath));

			try
			{
				System.Diagnostics.Process FBProcess = new System.Diagnostics.Process();
				FBProcess.StartInfo.FileName = projectDir + "fb.bat";
				FBProcess.StartInfo.Arguments = "-config \"" + BFFOutputFilePath + "\" " + CommandLineOptions.FBArgs;
				FBProcess.StartInfo.RedirectStandardOutput = true;
				FBProcess.StartInfo.UseShellExecute = false;
				FBProcess.StartInfo.WorkingDirectory = projectDir;
				FBProcess.StartInfo.StandardOutputEncoding = Console.OutputEncoding;

				FBProcess.Start();
				while (!FBProcess.StandardOutput.EndOfStream)
				{
				    Console.Write(FBProcess.StandardOutput.ReadLine() + "\n");
				}
				FBProcess.WaitForExit();
				return FBProcess.ExitCode == 0;
			}
			catch (Exception e)
			{
				Console.WriteLine("Failed to launch FASTBuild!");
				Console.WriteLine("Exception: " + e.Message);
				return false;
			}
		}

		public class ObjectListNode
		{
			string Compiler;
			string CompilerOutputPath;
			string CompilerOptions;
			string CompilerOutputExtension;
			string PrecompiledHeaderString;

			List<string> CompilerInputFiles;
		
			public ObjectListNode(string InputFile, string InCompiler, string InCompilerOutputPath, string InCompilerOptions, string InPrecompiledHeaderString, string InCompilerOutputExtension = "")
			{
				CompilerInputFiles = new List<string>();
				CompilerInputFiles.Add(InputFile);
				Compiler = InCompiler;
				CompilerOutputPath = InCompilerOutputPath;
				CompilerOptions = InCompilerOptions;
				CompilerOutputExtension = InCompilerOutputExtension;
				PrecompiledHeaderString = InPrecompiledHeaderString;
			}
		
			public bool AddIfMatches(string InputFile, string InCompiler, string InCompilerOutputPath, string InCompilerOptions, string InPrecompiledHeaderString, string InCompilerOutputExtension = "")
			{
				if(Compiler == InCompiler && CompilerOutputPath == InCompilerOutputPath && CompilerOptions == InCompilerOptions && PrecompiledHeaderString == InPrecompiledHeaderString && CompilerOutputExtension == InCompilerOutputExtension)
				{
					CompilerInputFiles.Add(InputFile);
					return true;
				}
				return false;
			}
		
			public string ToString(int ActionNumber)
			{
				bool UsedUnity = false;
				string ResultString = "";
				if(CommandLineOptions.UseUnity && Compiler != "rc" && CompilerInputFiles.Count > 1)
				{
					StringBuilder UnityListString = new StringBuilder(string.Format("Unity('unity_{0}')\n{{\n", ActionNumber));
					UnityListString.AppendFormat("\t.UnityInputFiles = {{ {0} }}\n", string.Join(",", CompilerInputFiles.ConvertAll(el => string.Format("'{0}'", el)).ToArray()));
					UnityListString.AppendFormat("\t.UnityOutputPath = \"{0}\"\n", CompilerOutputPath);
					UnityListString.AppendFormat("\t.UnityNumFiles = {0}\n", 1 + CompilerInputFiles.Count/10);
					UnityListString.Append("}\n\n");
					UsedUnity = true;
					ResultString = UnityListString.ToString();
				}

				StringBuilder ObjectListString = new StringBuilder(string.Format("ObjectList('action_{0}')\n{{\n", ActionNumber));
				ObjectListString.AppendFormat("\t.Compiler = '{0}'\n", Compiler);
				ObjectListString.AppendFormat("\t.CompilerOutputPath = \"{0}\"\n", CompilerOutputPath);
				if(UsedUnity)
				{
					ObjectListString.AppendFormat("\t.CompilerInputUnity = {{ {0} }}\n", string.Format("'unity_{0}'", ActionNumber));
				}
				else
				{
					ObjectListString.AppendFormat("\t.CompilerInputFiles = {{ {0} }}\n", string.Join(",", CompilerInputFiles.ConvertAll(el => string.Format("'{0}'", el)).ToArray()));
				}				
				ObjectListString.AppendFormat("\t.CompilerOptions = '{0}'\n", CompilerOptions);
				if (!string.IsNullOrEmpty(CompilerOutputExtension))
				{
					ObjectListString.AppendFormat("\t.CompilerOutputExtension = '{0}'\n", CompilerOutputExtension);
				}
				if (!string.IsNullOrEmpty(PrecompiledHeaderString))
				{
					ObjectListString.Append(PrecompiledHeaderString);
				}
				if (!string.IsNullOrEmpty(PreBuildBatchFile))
				{
					ObjectListString.Append("\t.PreBuildDependencies  = 'prebuild'\n");
				}
				ObjectListString.Append("}\n\n");
				ResultString += ObjectListString.ToString();
				return ResultString;
			}
		}

		static private void AddExtraDlls(StringBuilder outputString, string rootDir, string pattern)
		{
			string[] dllFiles = Directory.GetFiles(rootDir, pattern);
			foreach (string dllFile in dllFiles)
			{
				outputString.AppendFormat("\t\t'$Root$/{0}'\n", Path.GetFileName(dllFile));
			}
		}

		static private void GenerateBffFromVcxproj(string Config, string Platform)
		{
			Project ActiveProject = CurrentProject.Proj;
			string MD5hash = "wafflepalooza";
			PreBuildBatchFile = "";
			PostBuildBatchFile = "";
			bool FileChanged = HasFileChanged(ActiveProject.FullPath, Platform, Config, out MD5hash);

			string configType = ActiveProject.GetProperty("ConfigurationType").EvaluatedValue;
			switch(configType)
			{
				case "DynamicLibrary": BuildOutput = BuildType.DynamicLib; break;
				case "StaticLibrary": BuildOutput = BuildType.StaticLib; break;
				default:
				case "Application": BuildOutput = BuildType.Application; break;				
			}

			PlatformToolsetVersion = ActiveProject.GetProperty("PlatformToolsetVersion").EvaluatedValue;

			string OutDir = ActiveProject.GetProperty("OutDir").EvaluatedValue;
			string IntDir = ActiveProject.GetProperty("IntDir").EvaluatedValue;

			StringBuilder OutputString = new StringBuilder(MD5hash + "\n\n");

			OutputString.AppendFormat(".VSBasePath = '{0}'\n", ActiveProject.GetProperty("VSInstallDir").EvaluatedValue);
			VCBasePath = ActiveProject.GetProperty("VCInstallDir").EvaluatedValue;
			OutputString.AppendFormat(".VCBasePath = '{0}'\n", VCBasePath);

			if (Platform == "Win32" || Platform == "x86")
			{
				VCExePath = ActiveProject.GetProperty("VC_ExecutablePath_x86_x86").EvaluatedValue;
			}
			else
			{
				VCExePath = ActiveProject.GetProperty("VC_ExecutablePath_x64_x64").EvaluatedValue;
			}
			OutputString.AppendFormat(".VCExePath = '{0}'\n", VCExePath );

			WindowsSDKTarget = ActiveProject.GetProperty("WindowsTargetPlatformVersion") != null ? ActiveProject.GetProperty("WindowsTargetPlatformVersion").EvaluatedValue : "8.1";

			string winSdkDir = ActiveProject.GetProperty("WindowsSdkDir").EvaluatedValue;
			OutputString.AppendFormat(".WindowsSDKBasePath = '{0}'\n\n", winSdkDir);

			OutputString.Append("Settings\n{\n\t.Environment = \n\t{\n");
			OutputString.AppendFormat("\t\t\"INCLUDE={0}\",\n", ActiveProject.GetProperty("IncludePath").EvaluatedValue);
			OutputString.AppendFormat("\t\t\"LIB={0}\",\n", ActiveProject.GetProperty("LibraryPath").EvaluatedValue);
			OutputString.AppendFormat("\t\t\"LIBPATH={0}\",\n", ActiveProject.GetProperty("ReferencePath").EvaluatedValue);
			OutputString.AppendFormat("\t\t\"PATH={0}\"\n", ActiveProject.GetProperty("Path").EvaluatedValue);
			OutputString.AppendFormat("\t\t\"TMP={0}\"\n", ActiveProject.GetProperty("Temp").EvaluatedValue);
			OutputString.AppendFormat("\t\t\"TEMP={0}\"\n", ActiveProject.GetProperty("Temp").EvaluatedValue);
			OutputString.AppendFormat("\t\t\"SystemRoot={0}\"\n", ActiveProject.GetProperty("SystemRoot").EvaluatedValue);
			OutputString.Append("\t}\n}\n\n");

			StringBuilder CompilerString = new StringBuilder("Compiler('msvc')\n{\n");

			string CompilerRoot = VCExePath;
			CompilerString.Append("\t.Root = '$VCExePath$'\n");
			CompilerString.Append("\t.Executable = '$Root$/cl.exe'\n");
			CompilerString.Append("\t.ExtraFiles =\n\t{\n");
			CompilerString.Append("\t\t'$Root$/c1.dll'\n");
			CompilerString.Append("\t\t'$Root$/c1xx.dll'\n");
			CompilerString.Append("\t\t'$Root$/c2.dll'\n");

			if(File.Exists(CompilerRoot + "1033/clui.dll")) //Check English first...
			{
				CompilerString.Append("\t\t'$Root$/1033/clui.dll'\n");
			}
			else
			{
				var numericDirectories = Directory.GetDirectories(CompilerRoot).Where(d => Path.GetFileName(d).All(char.IsDigit));
				var cluiDirectories = numericDirectories.Where(d => Directory.GetFiles(d, "clui.dll").Any());
				if(cluiDirectories.Any())
				{
					CompilerString.AppendFormat("\t\t'$Root$/{0}/clui.dll'\n", Path.GetFileName(cluiDirectories.First()));
				}
			}
			
			CompilerString.Append("\t\t'$Root$/mspdbsrv.exe'\n");
			//CompilerString.Append("\t\t'$Root$/mspdbcore.dll'\n");

			//CompilerString.AppendFormat("\t\t'$Root$/mspft{0}.dll'\n", PlatformToolsetVersion);
			//CompilerString.AppendFormat("\t\t'$Root$/msobj{0}.dll'\n", PlatformToolsetVersion);
			//CompilerString.AppendFormat("\t\t'$Root$/mspdb{0}.dll'\n", PlatformToolsetVersion);
			//CompilerString.AppendFormat("\t\t'$VSBasePath$/VC/redist/{0}/Microsoft.VC{1}.CRT/msvcp{1}.dll'\n", Platform == "Win32" ? "x86" : "x64", PlatformToolsetVersion);
			//CompilerString.AppendFormat("\t\t'$VSBasePath$/VC/redist/{0}/Microsoft.VC{1}.CRT/vccorlib{1}.dll'\n", Platform == "Win32" ? "x86" : "x64", PlatformToolsetVersion);

			AddExtraDlls(CompilerString, CompilerRoot, "msobj*.dll");
			AddExtraDlls(CompilerString, CompilerRoot, "mspdb*.dll");
			AddExtraDlls(CompilerString, CompilerRoot, "mspft*.dll");
			AddExtraDlls(CompilerString, CompilerRoot, "msvcp*.dll");
			AddExtraDlls(CompilerString, CompilerRoot, "tbbmalloc.dll");
			AddExtraDlls(CompilerString, CompilerRoot, "vcmeta.dll");
			AddExtraDlls(CompilerString, CompilerRoot, "vcruntime*.dll");

			CompilerString.Append("\t}\n"); //End extra files
			CompilerString.Append("}\n\n"); //End compiler

			string rcPath = "\\bin\\" + WindowsSDKTarget + "\\x64\\rc.exe";
			if (!File.Exists(winSdkDir + rcPath))
			{
				rcPath = "\\bin\\x64\\rc.exe";
			}

			CompilerString.Append("Compiler('rc')\n{\n");
			CompilerString.Append("\t.Executable = '$WindowsSDKBasePath$" + rcPath + "'\n");
			CompilerString.Append("\t.CompilerFamily = 'custom'\n");
			CompilerString.Append("}\n\n"); //End rc compiler

			OutputString.Append(CompilerString);

			if (ActiveProject.GetItems("PreBuildEvent").Any())
			{
				var buildEvent = ActiveProject.GetItems("PreBuildEvent").First();
				if (buildEvent.Metadata.Any())
				{
					var mdPi = buildEvent.Metadata.First();
					if(!string.IsNullOrEmpty(mdPi.EvaluatedValue))
					{
						string BatchText = "call \"" + VCBasePath + "Auxiliary\\Build\\vcvarsall.bat\" "
							+ (Platform == "Win32" ? "x86" : "x64") + " " + WindowsSDKTarget + "\n";
						PreBuildBatchFile = Path.Combine(ActiveProject.DirectoryPath, Path.GetFileNameWithoutExtension(ActiveProject.FullPath) + "_prebuild.bat");
						File.WriteAllText(PreBuildBatchFile, BatchText + mdPi.EvaluatedValue);						
						OutputString.Append("Exec('prebuild') \n{\n");
						OutputString.AppendFormat("\t.ExecExecutable = '{0}' \n", PreBuildBatchFile);
						OutputString.AppendFormat("\t.ExecInput = '{0}' \n", PreBuildBatchFile);
						OutputString.AppendFormat("\t.ExecOutput = '{0}' \n", PreBuildBatchFile + ".txt");
						OutputString.Append("\t.ExecUseStdOutAsOutput = true \n");
						OutputString.Append("}\n\n");
					}
				}
			}

			string CompilerOptions = "";

			List<ObjectListNode> ObjectLists = new List<ObjectListNode>();
			var CompileItems = ActiveProject.GetItems("ClCompile");
			string PrecompiledHeaderString = "";

			foreach (var Item in CompileItems)
			{
				if (Item.DirectMetadata.Any())
				{
					if (Item.DirectMetadata.Where(dmd => dmd.Name == "ExcludedFromBuild" && dmd.EvaluatedValue == "true").Any())
						continue;
					if (Item.DirectMetadata.Where(dmd => dmd.Name == "PrecompiledHeader" && dmd.EvaluatedValue == "Create").Any())
					{
						ToolTask CLtask = (ToolTask)Activator.CreateInstance(CPPTasksAssembly.GetType("Microsoft.Build.CPPTasks.CL"));
						CLtask.GetType().GetProperty("Sources").SetValue(CLtask, new TaskItem[] { new TaskItem() });
						string pchCompilerOptions = GenerateTaskCommandLine(CLtask, new string[] { "PrecompiledHeaderOutputFile", "ObjectFileName", "AssemblerListingLocation" }, Item.Metadata) + " /FS";
						PrecompiledHeaderString = "\t.PCHOptions = '" + string.Format("\"%1\" /Fp\"%2\" /Fo\"%3\" {0} '\n", pchCompilerOptions);
						PrecompiledHeaderString += "\t.PCHInputFile = '" + Item.EvaluatedInclude + "'\n";
						PrecompiledHeaderString += "\t.PCHOutputFile = '" + Item.GetMetadataValue("PrecompiledHeaderOutputFile") + "'\n";
						break; //Assumes only one pch...
					}
				}
			}

			foreach (var Item in CompileItems)
			{
				bool ExcludePrecompiledHeader = false;
				if (Item.DirectMetadata.Any())
				{
					if (Item.DirectMetadata.Where(dmd => dmd.Name == "ExcludedFromBuild" && dmd.EvaluatedValue == "true").Any())
						continue;
					if (Item.DirectMetadata.Where(dmd => dmd.Name == "PrecompiledHeader" && dmd.EvaluatedValue == "Create").Any())
						continue;
					if (Item.DirectMetadata.Where(dmd => dmd.Name == "PrecompiledHeader" && dmd.EvaluatedValue == "NotUsing").Any())
						ExcludePrecompiledHeader = true;
				}

				ToolTask Task = (ToolTask) Activator.CreateInstance(CPPTasksAssembly.GetType("Microsoft.Build.CPPTasks.CL"));
				Task.GetType().GetProperty("Sources").SetValue(Task, new TaskItem[] { new TaskItem() }); //CPPTasks throws an exception otherwise...
				string TempCompilerOptions = GenerateTaskCommandLine(Task, new string[] { "ObjectFileName", "AssemblerListingLocation" }, Item.Metadata) + " /FS";
				if (Path.GetExtension(Item.EvaluatedInclude) == ".c")
					TempCompilerOptions += " /TC";
				else
					TempCompilerOptions += " /TP";
				CompilerOptions = TempCompilerOptions;
				string outDir = IntDir;
				string outExt = "";
				if (Item.DirectMetadataCount > 0)
				{
					ProjectMetadata element = Item.DirectMetadata.ElementAt(0);
					if (element.Name == "ObjectFileName")
					{
						outDir = Path.GetDirectoryName(element.EvaluatedValue);
						string name = Path.GetFileName(element.EvaluatedValue);
						outExt = name.Substring(name.IndexOf("."));
					}
				}
				string FormattedCompilerOptions = string.Format("\"%1\" /Fo\"%2\" {0}", TempCompilerOptions);
				var MatchingNodes = ObjectLists.Where(el => el.AddIfMatches(Item.EvaluatedInclude, "msvc", outDir, FormattedCompilerOptions, ExcludePrecompiledHeader ? "" : PrecompiledHeaderString, outExt));
				if(!MatchingNodes.Any())
				{
					ObjectLists.Add(new ObjectListNode(Item.EvaluatedInclude, "msvc", outDir, FormattedCompilerOptions, ExcludePrecompiledHeader ? "" : PrecompiledHeaderString, outExt));
				}
			}

			PrecompiledHeaderString = "";

			var ResourceCompileItems = ActiveProject.GetItems("ResourceCompile");
			foreach (var Item in ResourceCompileItems)
			{
				if (Item.DirectMetadata.Any())
				{
					if (Item.DirectMetadata.Where(dmd => dmd.Name == "ExcludedFromBuild" && dmd.EvaluatedValue == "true").Any())
						continue;
				}
			
				ToolTask Task = (ToolTask)Activator.CreateInstance(CPPTasksAssembly.GetType("Microsoft.Build.CPPTasks.RC"));
				string ResourceCompilerOptions = GenerateTaskCommandLine(Task, new string[] { "ResourceOutputFileName", "DesigntimePreprocessorDefinitions" }, Item.Metadata);
			
				string formattedCompilerOptions = string.Format("{0} /fo\"%2\" \"%1\"", ResourceCompilerOptions);
				var MatchingNodes = ObjectLists.Where(el => el.AddIfMatches(Item.EvaluatedInclude, "rc", IntDir, formattedCompilerOptions, PrecompiledHeaderString));
				if (!MatchingNodes.Any())
				{
					ObjectLists.Add(new ObjectListNode(Item.EvaluatedInclude, "rc", IntDir, formattedCompilerOptions, PrecompiledHeaderString, ".res"));
				}
			}

			int ActionNumber = 0;
			foreach (ObjectListNode ObjList in ObjectLists)
			{
				OutputString.Append(ObjList.ToString(ActionNumber));
				ActionNumber++;		
			}

			if (ActionNumber > 0)
			{
				HasCompileActions = true;
			}
			else
			{
				HasCompileActions = false;
				Console.WriteLine("Project has no actions to compile.");
			}

			string CompileActions = string.Join(",", Enumerable.Range(0, ActionNumber).ToList().ConvertAll(x => string.Format("'action_{0}'", x)).ToArray());

			if (BuildOutput == BuildType.Application || BuildOutput == BuildType.DynamicLib)
			{
				OutputString.AppendFormat("{0}('output')\n{{", BuildOutput == BuildType.Application ? "Executable" : "DLL");
				OutputString.Append("\t.Linker = '$VCExePath$\\link.exe'\n");
		
				var LinkDefinitions = ActiveProject.ItemDefinitions["Link"];
				string OutputFile = LinkDefinitions.GetMetadataValue("OutputFile").Replace('\\', '/');

				if(HasCompileActions && BuildOutput != BuildType.Application)
				{
					string DependencyOutputPath = LinkDefinitions.GetMetadataValue("ImportLibrary");
					if (Path.IsPathRooted(DependencyOutputPath))
						DependencyOutputPath = DependencyOutputPath.Replace('\\', '/');
					else
						DependencyOutputPath = Path.Combine(ActiveProject.DirectoryPath, DependencyOutputPath).Replace('\\', '/');

					foreach (var deps in CurrentProject.Dependents)
					{
						deps.AdditionalLinkInputs += " \"" + DependencyOutputPath + "\" ";
					}
				}

				ToolTask Task = (ToolTask)Activator.CreateInstance(CPPTasksAssembly.GetType("Microsoft.Build.CPPTasks.Link"));
				string LinkerOptions = GenerateTaskCommandLine(Task, new string[] { "OutputFile", "ProfileGuidedDatabase" }, LinkDefinitions.Metadata);

				if (!string.IsNullOrEmpty(CurrentProject.AdditionalLinkInputs))
				{
					LinkerOptions += CurrentProject.AdditionalLinkInputs;
				}
				OutputString.AppendFormat("\t.LinkerOptions = '\"%1\" /OUT:\"%2\" {0}'\n", LinkerOptions.Replace("'","^'"));
				OutputString.AppendFormat("\t.LinkerOutput = '{0}'\n", OutputFile);

				OutputString.Append("\t.Libraries = { ");
				OutputString.Append(CompileActions);
				OutputString.Append(" }\n");

				OutputString.Append("}\n\n");
			}
			else if(BuildOutput == BuildType.StaticLib)
			{
				OutputString.Append("Library('output')\n{");
				OutputString.Append("\t.Compiler = 'msvc'\n");
				OutputString.Append(string.Format("\t.CompilerOptions = '\"%1\" /Fo\"%2\" /c {0}'\n", CompilerOptions));
				OutputString.Append(string.Format("\t.CompilerOutputPath = \"{0}\"\n", IntDir));
				OutputString.Append("\t.Librarian = '$VCExePath$\\lib.exe'\n");

				var LibDefinitions = ActiveProject.ItemDefinitions["Lib"];
				string OutputFile = LibDefinitions.GetMetadataValue("OutputFile").Replace('\\','/');

				if(HasCompileActions)
				{
					string DependencyOutputPath = "";
					if (Path.IsPathRooted(OutputFile))
						DependencyOutputPath = Path.GetFullPath(OutputFile).Replace('\\', '/');
					else
						DependencyOutputPath = Path.Combine(ActiveProject.DirectoryPath, OutputFile).Replace('\\', '/');

					foreach (var deps in CurrentProject.Dependents)
					{
						deps.AdditionalLinkInputs += " \"" + DependencyOutputPath + "\" ";
					}
				}

				ToolTask task = (ToolTask)Activator.CreateInstance(CPPTasksAssembly.GetType("Microsoft.Build.CPPTasks.LIB"));
				string linkerOptions = GenerateTaskCommandLine(task, new string[] { "OutputFile" }, LibDefinitions.Metadata);
				if(!string.IsNullOrEmpty(CurrentProject.AdditionalLinkInputs))
				{
					linkerOptions += CurrentProject.AdditionalLinkInputs;
				}
				OutputString.AppendFormat("\t.LibrarianOptions = '\"%1\" /OUT:\"%2\" {0}'\n", linkerOptions);
				OutputString.AppendFormat("\t.LibrarianOutput = '{0}'\n", OutputFile);

				OutputString.Append("\t.LibrarianAdditionalInputs = { ");
				OutputString.Append(CompileActions);
				OutputString.Append(" }\n");

				OutputString.Append("}\n\n");
			}

			if (ActiveProject.GetItems("PostBuildEvent").Any())
			{
				ProjectItem BuildEvent = ActiveProject.GetItems("PostBuildEvent").First();
				if (BuildEvent.Metadata.Any())
				{
					ProjectMetadata MetaData = BuildEvent.Metadata.First();
					if(!string.IsNullOrEmpty(MetaData.EvaluatedValue))
					{
						string BatchText = "call \"" + VCBasePath + "Auxiliary\\Build\\vcvarsall.bat\" "
							+ (Platform == "Win32" ? "x86" : "x64") + " " + WindowsSDKTarget + "\n";
						PostBuildBatchFile = Path.Combine(ActiveProject.DirectoryPath, Path.GetFileNameWithoutExtension(ActiveProject.FullPath) + "_postbuild.bat");
						File.WriteAllText(PostBuildBatchFile, BatchText + MetaData.EvaluatedValue);
						OutputString.Append("Exec('postbuild') \n{\n");
						OutputString.AppendFormat("\t.ExecExecutable = '{0}' \n", PostBuildBatchFile);
						OutputString.AppendFormat("\t.ExecInput = '{0}' \n", PostBuildBatchFile);
						OutputString.AppendFormat("\t.ExecOutput = '{0}' \n", PostBuildBatchFile + ".txt");
						OutputString.Append("\t.PreBuildDependencies = 'output' \n");
						OutputString.Append("\t.ExecUseStdOutAsOutput = true \n");
						OutputString.Append("}\n\n");
					}
				}
			}

			OutputString.AppendFormat("Alias ('all')\n{{\n\t.Targets = {{ '{0}' }}\n}}", string.IsNullOrEmpty(PostBuildBatchFile) ? "output" : "postbuild");

			if(FileChanged || CommandLineOptions.AlwaysRegenerate)
			{
				File.WriteAllText(BFFOutputFilePath, OutputString.ToString());
			}		   
		}

		public static string GenerateTaskCommandLine(
			ToolTask Task,
			string[] PropertiesToSkip,
			IEnumerable<ProjectMetadata> MetaDataList)
		{
			foreach (ProjectMetadata MetaData in MetaDataList)
			{
				if (PropertiesToSkip.Contains(MetaData.Name))
					continue;

				var MatchingProps = Task.GetType().GetProperties().Where(prop => prop.Name == MetaData.Name);
				if (MatchingProps.Any() && !string.IsNullOrEmpty(MetaData.EvaluatedValue))
				{
					string EvaluatedValue = MetaData.EvaluatedValue.Trim();
					if(MetaData.Name == "AdditionalIncludeDirectories")
					{
						EvaluatedValue = EvaluatedValue.Replace("\\\\", "\\");
						EvaluatedValue = EvaluatedValue.Replace(Path.DirectorySeparatorChar, Path.AltDirectorySeparatorChar);
					}

					PropertyInfo propInfo = MatchingProps.First(); //Dubious
					if (propInfo.PropertyType.IsArray && propInfo.PropertyType.GetElementType() == typeof(string))
					{
						propInfo.SetValue(Task, Convert.ChangeType(EvaluatedValue.Split(';'), propInfo.PropertyType));
					}
					else
					{
						propInfo.SetValue(Task, Convert.ChangeType(EvaluatedValue, propInfo.PropertyType));
					}
				}
			}

			var GenCmdLineMethod = Task.GetType().GetRuntimeMethods().Where(meth => meth.Name == "GenerateCommandLine").First(); //Dubious
			return GenCmdLineMethod.Invoke(Task, new object[] { Type.Missing, Type.Missing }) as string;
		}
	}

}<|MERGE_RESOLUTION|>--- conflicted
+++ resolved
@@ -131,7 +131,7 @@
 					{
 						ProjectInSolution project = solutionProjects.First(proj => Path.GetFileName(proj.AbsolutePath) == CommandLineOptions.Project);
 						if (project != null)
-							relatedProjects.Add(project);
+						relatedProjects.Add(project);
 						for (int i = 0; i < relatedProjects.Count; ++i)
 						{
 							foreach (var guid in relatedProjects[i].Dependencies)
@@ -319,12 +319,11 @@
 				+ (Platform == "Win32" ? "x86" : "x64") + " " + WindowsSDKTarget
 				+ " && \"" + CommandLineOptions.FBExePath  +"\" %*\"";
 
-<<<<<<< HEAD
 			if (CommandLineOptions.QuietMode)
 			{
 				BatchFileText += " > nul";
 			}
-=======
+
 			var Proj = CurrentProject.Proj;
 			List<string> properties = new List<string>(){ "TargetFrameworkVersion", "PlatformToolSet", "EnableManagedIncrementalBuild", "VCToolArchitecture", "WindowsTargetPlatformVersion" };
 			string line = "#";
@@ -338,11 +337,6 @@
 				tlogPath, line, Path.Combine(tlogPath, projectName + ".lastbuildstate"),
 				CommandLineOptions.Config, CommandLineOptions.Platform, Path.GetDirectoryName(CommandLineOptions.Solution) + "\\");
 
-		#if NULL_FASTBUILD_OUTPUT
-			BatchFileText += " > nul";
-		#endif
->>>>>>> 0a33fcf9
-
 			File.WriteAllText(projectDir + "fb.bat", BatchFileText);
 
 			Console.WriteLine("Building " + Path.GetFileNameWithoutExtension(ProjectPath));
